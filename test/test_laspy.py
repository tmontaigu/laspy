from laspy.base import *
import laspy.file as File
import laspy.header as header
from uuid import UUID
import unittest
import os

import shutil
def flip_bit(x):
    return(1*(x==0))


class LasReaderTestCase(unittest.TestCase):
    simple = "./test/data/simple.las"
    tempfile = "junk.las"
    def setUp(self): 
        shutil.copyfile(self.simple, self.tempfile)
        self.FileObject = File.File(self.tempfile)
        LasFile = self.FileObject
        self.X = LasFile.X
        self.Y = LasFile.Y
        self.Z = LasFile.Z
        self.intensity = LasFile.intensity
        self.flag_byte = LasFile.flag_byte
        self.return_num = LasFile.return_num
        self.num_returns = LasFile.num_returns
        self.scan_dir_flag = LasFile.scan_dir_flag
        self.edge_flight_line = LasFile.edge_flight_line
        self.raw_classification = LasFile.raw_classification
        self.classification = LasFile.classification
        self.synthetic = LasFile.synthetic
        self.key_point = LasFile.key_point
        self.withheld = LasFile.key_point
        self.scan_angle_rank = LasFile.scan_angle_rank
        self.user_data = LasFile.user_data
        self.pt_src_id = LasFile.pt_src_id
        ## The following conditional code is redundant for 
        ## simple.las, which of course has only one pt. format.
        ## Perhaps find several other files?
        if LasFile._header.pt_dat_format_id in (1,2,3,4,5):
            self.gps_time = LasFile.gps_time
        if LasFile._header.pt_dat_format_id in (2,3,5):
            self.red = LasFile.red
            self.green = LasFile.green
            self.blue = LasFile.blue
        if LasFile._header.pt_dat_format_id in (4,5):
            self.wave_form_packet_Desc_index = LasFile.wave_packet_desc_index
            self.byte_offset_to_waveform = LasFile.byte_offset_to_waveform
            self.waveform_packet_size = LasFile.waveform_packet_size
            self.return_pt_waveform_loc = LasFile.return_pt_waveform_loc
            self.x_t = LasFile.x_t
            self.y_t = LasFile.y_t 
            self.z_t = LasFile.z_t

        self.p1 = LasFile.read(100)
        self.p2 = LasFile.read(976)

        self.idx1 = 100
        self.idx2 = 976


    def test_x(self):
        """Fetch and test X dimension"""
        self.assertEqual(self.p1.X , 63666106 , self.X[self.idx1])
        self.assertEqual(self.p2.X , 63714022 , self.X[self.idx2])

    def test_y(self):
        """Fetch and test Y dimension"""
        self.assertEqual(self.p1.Y , 84985413 , self.Y[self.idx1])
        self.assertEqual(self.p2.Y , 85318232 , self.Y[self.idx2])
        
    def test_z(self):
        """Fetch and test Z dimension"""
        self.assertEqual(self.p1.Z , 42490 , self.Z[self.idx1])
        self.assertEqual(self.p2.Z , 42306 , self.Z[self.idx2])
        
        
    def test_intensity(self):
        """Fetch and test intensity dimension"""
        self.assertEqual(self.p1.intensity , 233 ,
             self.intensity[self.idx1])
        self.assertEqual(self.p2.intensity , 1 , 
            self.intensity[self.idx2])
     
    
    def test_bit_flags(self):
        """Fetch and test the binary flags associated with flag_byte dimension"""
        self.assertEqual(self.p1.flag_byte , self.flag_byte[self.idx1])
        self.assertEqual(self.p2.flag_byte , self.flag_byte[self.idx2])
        self.assertEqual(self.p1.return_num , 
            self.return_num[self.idx1] , 1)
        self.assertEqual(self.p2.return_num , 
            self.return_num[self.idx2] , 2)
        self.assertEqual(self.p1.num_returns , 
            self.num_returns[self.idx1] , 1)
        self.assertEqual(self.p2.num_returns , 
            self.num_returns[self.idx2] , 2)
        self.assertEqual(self.p1.scan_dir_flag , 
            self.scan_dir_flag[self.idx1] , 0)
        self.assertEqual(self.p2.scan_dir_flag , 
            self.scan_dir_flag[self.idx2] , 1)
        self.assertEqual(self.p1.edge_flight_line , 
            self.edge_flight_line[self.idx1] , 0)
        self.assertEqual(self.p2.edge_flight_line , 
            self.edge_flight_line[self.idx2] , 0)
   
  
    def test_scan_angle_rank(self):
        """Fetch and test scan_angle_rank dimension"""
        self.assertEqual(self.p1.scan_angle_rank , 2 , 
            self.scan_angle_rank[self.idx1])
        self.assertEqual(self.p2.scan_angle_rank , 12 , 
            self.scan_angle_rank[self.idx2]) 
 

    def test_raw_classification(self):
        """Fetch and test the dimension of raw_classification bytes"""
        self.assertEqual(self.p1.raw_classification , 1 , 
                self.raw_classification[self.idx1])
        self.assertEqual(self.p2.raw_classification , 2 , 
                 self.raw_classification[self.idx2])


    def test_ptstrcid(self):
        """Fetch and test pt_src_id dimension"""
        self.assertEqual(self.p1.pt_src_id , 7328 , 
            self.pt_src_id[self.idx1])
        self.assertEqual(self.p2.pt_src_id , 7334 , 
            self.pt_src_id[self.idx2])


    def test_GPSTime(self):
        """Fetch and test gps_time dimension"""
        self.assertTrue(self.p1.gps_time - 2*246504.221932 
                    + self.gps_time[self.idx1] < 0.00001)
        self.assertTrue(self.p2.gps_time - 2*249774.658254 
                    + self.gps_time[self.idx2] < 0.00001)


    def test_red(self):
        """Fetch and test red dimension"""
        self.assertEqual(self.p1.red , 92 , self.red[self.idx1])
        self.assertEqual(self.p2.red , 94 , self.red[self.idx2])


    def test_green(self):
        """Fetch and test green dimension"""
        self.assertEqual(self.p1.green , 100 , self.green[self.idx1])
        self.assertEqual(self.p2.green , 84 , self.green[self.idx2])


    def test_blue(self):
        """Fetch and test blue dimension"""
        self.assertEqual(self.p1.blue , 110 , self.blue[self.idx1])
        self.assertEqual(self.p2.blue , 94 , self.blue[self.idx2])
        
    def test_iterator_and_slicing(self):
        """Test iteraton and slicing over File objects"""     
        k = 0
        LasFile = self.FileObject
        for pt1 in LasFile:
            pt2 = LasFile[k]
            self.assertEqual(pt1.X, pt2.X)
            self.assertEqual(pt1.Y, pt2.Y)
            self.assertEqual(pt1.Z, pt2.Z)
            self.assertEqual(pt1.gps_time, pt2.gps_time)
            k += 1
        with self.assertRaises(Exception):
            LasFile[10000]

    def tearDown(self): 
        self.FileObject.close() 
        os.remove(self.tempfile)      
        

class LasWriterTestCase(unittest.TestCase):
    simple = './test/data/simple.las'
    tempfile = 'writer.las'
    def setUp(self):
        shutil.copyfile(self.simple, self.tempfile)        
        outFile = open(self.tempfile, "w")
        self.FileObject = File.File(self.tempfile, mode = "rw")
    
    def test_x(self):
        """Writing and testing X dimenson"""
        x = self.FileObject.X + 1
        self.FileObject.X = x
        x2 = self.FileObject.get_x()         
        self.assertTrue(all(x == x2))        
    def test_y(self):
        """Writing and testing Y dimension"""
        y = self.FileObject.Y + 1
        self.FileObject.Y = y
        y2 = self.FileObject.get_y()        
        self.assertTrue(all(y == y2))
    def test_z(self):
        """Writing and testing Z dimension"""
        z = self.FileObject.Z + 1
        self.FileObject.Z = z
        z2 = self.FileObject.get_z()
        self.assertTrue(all(z == z2))
    def test_intensity(self):
        """Writing and testing intensity dimension"""
        i = self.FileObject.intensity + 1
        self.FileObject.intensity = i
        i2 = self.FileObject.intensity
        self.assertTrue(all(i == i2))
    def test_return_num(self):
        """Writing and testing return_num dimension"""
        rn = self.FileObject.return_num + 1
        self.FileObject.return_num = rn
        rn2 = self.FileObject.get_return_num()
        self.assertTrue(all(rn == rn2))
    def test_overflow_return_num(self):
        """Testing overflow handling"""
        rn = self.FileObject.return_num + 100000
        with self.assertRaises(Exception):
            self.FileObject.return_num = rn
    def test_num_returns(self):
        """Writing and testing num_returns dimension"""
        nr = self.FileObject.num_returns + 1
        self.FileObject.num_returns = nr
        nr2 = self.FileObject.get_num_returns()
        self.assertTrue(all(nr == nr2))
    def test_scan_dir_flag(self):
        """Writing and testing scan_dir_flag dimension"""
        vf = np.vectorize(flip_bit) 
        sdf = vf(self.FileObject.scan_dir_flag)
        self.FileObject.scan_dir_flag = sdf
        sdf2 = self.FileObject.get_scan_dir_flag()
        self.assertTrue(all(sdf == sdf2))
    def test_edge_flight_line(self):
        """Writing and testing edge_flight_line dimension"""
        vf = np.vectorize(flip_bit)
        efl = vf(self.FileObject.edge_flight_line)
        self.FileObject.edge_flight_line = efl
        efl2 = self.FileObject.get_edge_flight_line()
        self.assertTrue(all(efl == efl2))
    def test_classification(self):
        c1 = self.FileObject.classification + 1
        self.FileObject.classification = c1
        c2 = self.FileObject.get_classification()
        self.assertTrue(all(c1 == c2))
    def test_synthetic(self):
        vf = np.vectorize(flip_bit)   
        s1 = vf(self.FileObject.synthetic)
        self.FileObject.synthetic = s1 
        s2 = self.FileObject.get_synthetic()
        self.assertTrue(all(s1 == s2))
    def test_key_point(self):
        vf = np.vectorize(flip_bit)
        k1 = vf(self.FileObject.key_point)
        self.FileObject.key_point = k1
        k2 = self.FileObject.get_key_point()
        self.assertTrue(all(k1 == k2))
    def test_withheld(self):
        vf = np.vectorize(flip_bit)
        w1 = vf(self.FileObject.withheld)
        self.FileObject.withheld = w1
        w2 = self.FileObject.get_withheld()
        self.assertTrue(all(w1 == w2))
    def test_scan_angle_rank(self):
        ar1 = self.FileObject.scan_angle_rank - 1
        ar1 = [max(0, x) for x in ar1]
        self.FileObject.scan_angle_rank = ar1
        ar2 = self.FileObject.get_scan_angle_rank()
        self.assertTrue(all(ar1 == ar2))
    def test_user_data(self):
        ud1 = self.FileObject.user_data + 1
        self.FileObject.user_data = ud1
        ud2 = self.FileObject.get_user_data()
        self.assertTrue(all(ud1 == ud2))
    def test_pt_src_id(self):
        p1 = self.FileObject.user_data + 1
        self.FileObject.user_data = p1
        p2 = self.FileObject.get_user_data()
        self.assertTrue(all(p1 == p2))
    def test_gps_time(self):
        g1 = self.FileObject.gps_time + 0.1
        self.FileObject.gps_time = g1
        g2 = self.FileObject.get_gps_time()
        self.assertTrue(all(g1 == g2))
    def test_red(self):
        r1 = self.FileObject.red + 1
        self.FileObject.red = r1
        r2 = self.FileObject.get_red()
        self.assertTrue(all(r1 == r2))
    def test_green(self):
        g1 = self.FileObject.green + 1
        self.FileObject.green = g1
        g2 = self.FileObject.get_green()
        self.assertTrue(all(g1 == g2))
    def test_blue(self):
        b1 = self.FileObject.blue + 1
        self.FileObject.blue = b1
        b2 = self.FileObject.get_blue()
        self.assertTrue(all(b1 == b2))

    #def test_wave_pkt_descp_idx(self):
    #    w1 = self.FileObject.wave_packet_descp_idx + 1
    #    self.FileObject.wave_packet_descp_idx = w1
    #    w2 = self.FileObject.get_wave_packet_descp_idx()
    #    self.assertTrue(all(w1 = w2))
    #def test_byte_offset(self):
    #    b1 = self.FileObject.byte_offset_to_waveform_data + 1
    #    self.FileObject.byte_offset_to_waveform_data = b1
    #    b2 = self.FileObject.get_byte_offset_to_waveform_data
    #    self.assertTrue(all(b1 == b2))
    #def test_wavefm_pkt_size(self):
    #    w1 = self.FileObject.waveform_pkt_size + 1
    #    self.FileObject.waveform_pkt_size = w1
    #    w2 = self.FileObject.get_waveform_pkt_size()
    #    self.assertTrue(all(w1 == w2))
    #def test_return_pt_wavefm_loc(self):
    #    w1 = self.FileObject.return_pt_waveform_loc + 1
    #    self.FileObject.return_pt_waveform_loc = w1
    #    w2 = self.FileObject.get_return_pt_waveform_loc
    #    self.assertTrue(all(w1 == w2))
    #def test_x_t(self):
    #    x1 = self.FileObject.x_t + 1
    #    self.FileObject.x_t = x1
    #    x2 = self.FileObject.get_x_t()
    #    self.assertTrue(all(x1 == x2))
    #def test_y_t(self):
    #    y1 = self.FileObject.y_t + 1
    #    self.FileObject.y_t = y1
    #    y2 = self.FileObject.get_y_t()
    #    self.assertTrue(all(y1 == y2))
    #def test_z_t(self):
    #    z1 = self.FileObject.z_t + 1
    #    self.FileObject.z_t = z
    #    z2 = self.FileObject.get_z_t()
    #    self.assertTrue(all(z1 == z2))    
    def tearDown(self):
        self.FileObject.close()
        os.remove(self.tempfile)

class LasHeaderWriterTestCase(unittest.TestCase):
    simple = os.path.abspath('./test/data/simple.las')
    tempfile = os.path.abspath('headerwriter.las')
    def setUp(self):
        shutil.copyfile(self.simple, self.tempfile)
        self.FileObject = File.File(self.tempfile, mode = "rw")
    def test_file_src(self):
        f1 = self.FileObject.header.filesource_id + 1
        self.FileObject.header.filesource_id = f1
        f2 = self.FileObject.header.get_filesourceid()
        self.assertTrue(f1 == f2)  
    def test_uuid(self):
        guid = self.FileObject.header.guid
        guid2 = self.FileObject.header.project_id
        self.assertEqual(guid, guid2)
        newGuid = UUID(bytes="1"*16)
        self.FileObject.header.guid = newGuid
        newGuid2 = self.FileObject.header.get_guid()
        self.assertEqual(newGuid, newGuid2)
    def test_glob_encode(self):
        g1 = self.FileObject.header.global_encoding + 1
        self.FileObject.header.global_encoding = g1
        g2 = self.FileObject.header.get_global_encoding()
        self.assertTrue(g1 == g2)
    def test_versions(self):
        v1 = self.FileObject.header.major_version
        self.assertEqual(v1, 1)
        with self.assertRaises(LaspyException):
            self.FileObject.header.major_version = 2
    def test_system_id(self):
        sys1 = self.FileObject.header.system_id
        sys1 = "1234567891" + sys1[10:]
        self.FileObject.header.system_id = sys1
        sys2 = self.FileObject.header.get_systemid()
        self.assertEqual(sys1, sys2)
    def test_software_id(self):
        s1 = self.FileObject.header.software_id
        s1 = "1234567" + s1[7:]
        self.FileObject.header.software_id = s1
        s2 = self.FileObject.header.get_softwareid()
        self.assertEqual(s1, s2)
        with self.assertRaises(LaspyException):
            self.FileObject.header.software_id = "123"
        with self.assertRaises(LaspyException):
            self.FileObject.header.software_id = "1" * 100
    def test_padding(self):
        x1 = self.FileObject.X
        self.FileObject.header.set_padding(10)
        self.FileObject.header.set_padding(1000)
        x2 = self.FileObject.X
        self.assertTrue(all(x1 == x2))
    def test_data_offset(self):
        x1 = self.FileObject.X 
        self.FileObject.header.data_offset = 400
        self.assertEqual(self.FileObject.header.get_dataoffset(), 400)
        x2 = self.FileObject.X
        self.assertTrue(all(x1 == x2))
    def test_date(self):
        d1 = self.FileObject.header.date
        self.assertTrue(d1 == None)
        from datetime import datetime
        d2 = datetime(2007,12,10)
        self.FileObject.header.date = d2
        d3 = self.FileObject.header.get_date()
        self.assertEqual(d2, d3)
    def test_pointrecordscount(self):
        with self.assertRaises(Exception):
            self.FileObject.header.point_records_count = 100
    def test_point_recs_by_return(self):
        r1 = [x + 1 for x in self.FileObject.header.point_return_count]
        self.FileObject.header.point_return_count = r1
        r2 = self.FileObject.header.get_pointrecordsbyreturncount()
        self.assertTrue(r1 == r2)
    def test_min_max_update(self):
        x = self.FileObject.X
        x[0] = np.max(x) + 1
        y = self.FileObject.Y
        y[0] = np.max(y) + 1
        z = self.FileObject.Z
        z[0] = np.max(z) + 1
        self.FileObject.X = x
        self.FileObject.Y = y
        self.FileObject.Z = z
        self.FileObject.header.update_min_max()
        file_max = self.FileObject.header.max
        self.assertTrue(file_max == [x[0], y[0], z[0]])
    def test_histogram(self):
        h1 = self.FileObject.header.point_return_count
        self.FileObject.header.update_histogram()
        h2 = self.FileObject.header.point_return_count
        self.assertTrue(h1 == h2)
    def test_offset(self):
        o1 = self.FileObject.header.offset
        o1[0] += 1
        self.FileObject.header.offset = o1
        o2 = self.FileObject.header.get_offset()
        self.assertTrue(o1 == o2)
    def test_scale(self):
        s1 = self.FileObject.header.scale
        s1[0] += 1
        self.FileObject.header.scale = s1
        s2 = self.FileObject.header.get_scale()
        self.assertTrue(s1 == s2)
    def tearDown(self):
        os.remove(self.tempfile)
        
class LasWriteModeTestCase(unittest.TestCase):
    simple = './test/data/simple.las'
    tempfile = 'write-mode.las'
    def setUp(self):
        self.File1 = File.File(self.simple, "r")
    def test_using_barebones_header(self):
        header_object = header.Header()

        File2 = File.File(self.tempfile, mode = "w", 
                            header = header_object)
        self.assertTrue(File2.header.version == "1.2") 

        X = self.File1.X
        Y = self.File1.Y
        Z = self.File1.Z
        File2.X = X
        File2.Y = Y
        File2.Z = Z
        self.assertTrue(all(X == File2.get_x()))
        self.assertTrue(all(Y == File2.get_y()))
        self.assertTrue(all(Z == File2.get_z()))
<<<<<<< HEAD
    def test_using_existing_header(self):
        header_object = self.File1.header
        File2 = File.File("./.temp.las", mode = "w",
                            header = header_object)
        X = self.File1.X
        Y = self.File1.Y
        Z = self.File1.Z
        File2.Z = Z
        File2.Y = Y
        File2.X = X
        self.assertTrue(all(X == File2.get_x()))
        self.assertTrue(all(Y == File2.get_y()))
        self.assertTrue(all(Z == File2.get_z()))
=======

    def tearDown(self):
        os.remove(self.tempfile)

>>>>>>> 8d8737f0


def test_laspy():
    reader = unittest.TestLoader().loadTestsFromTestCase(LasReaderTestCase)
    writer = unittest.TestLoader().loadTestsFromTestCase(LasWriterTestCase)
    header_writer = unittest.TestLoader().loadTestsFromTestCase(LasHeaderWriterTestCase)
    write_mode = unittest.TestLoader().loadTestsFromTestCase(LasWriteModeTestCase)
    return unittest.TestSuite([reader, writer, header_writer, write_mode])
<|MERGE_RESOLUTION|>--- conflicted
+++ resolved
@@ -440,7 +440,7 @@
         self.assertTrue(s1 == s2)
     def tearDown(self):
         os.remove(self.tempfile)
-        
+
 class LasWriteModeTestCase(unittest.TestCase):
     simple = './test/data/simple.las'
     tempfile = 'write-mode.las'
@@ -462,27 +462,9 @@
         self.assertTrue(all(X == File2.get_x()))
         self.assertTrue(all(Y == File2.get_y()))
         self.assertTrue(all(Z == File2.get_z()))
-<<<<<<< HEAD
-    def test_using_existing_header(self):
-        header_object = self.File1.header
-        File2 = File.File("./.temp.las", mode = "w",
-                            header = header_object)
-        X = self.File1.X
-        Y = self.File1.Y
-        Z = self.File1.Z
-        File2.Z = Z
-        File2.Y = Y
-        File2.X = X
-        self.assertTrue(all(X == File2.get_x()))
-        self.assertTrue(all(Y == File2.get_y()))
-        self.assertTrue(all(Z == File2.get_z()))
-=======
 
     def tearDown(self):
         os.remove(self.tempfile)
-
->>>>>>> 8d8737f0
-
 
 def test_laspy():
     reader = unittest.TestLoader().loadTestsFromTestCase(LasReaderTestCase)
