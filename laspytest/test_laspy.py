from __future__ import absolute_import
import laspy
from laspy.base import *
import laspy.file as File
import laspy.header as header
from uuid import UUID
import unittest
import os
<<<<<<< HEAD
=======
import time

>>>>>>> b3091a27
import shutil

def flip_bit(x):
    return(1*(x==0))


class LasReaderTestCase(unittest.TestCase):
    simple = os.path.join(os.path.dirname(__file__), 'data', 'simple.las')
    tempfile = "junk.las"
    def setUp(self):
        really_copyfile(self.simple, self.tempfile)
        self.FileObject = File.File(self.tempfile)
        LasFile = self.FileObject
        self.X = list(LasFile.X)
        self.Y = list(LasFile.Y)
        self.Z = list(LasFile.Z)
        self.intensity = list(LasFile.intensity)
        self.flag_byte = list(LasFile.flag_byte)
        self.return_num = list(LasFile.return_num)
        self.num_returns = list(LasFile.num_returns)
        self.scan_dir_flag = list(LasFile.scan_dir_flag)
        self.edge_flight_line = list(LasFile.edge_flight_line)
        self.raw_classification = list(LasFile.raw_classification)
        self.classification = list(LasFile.classification)
        self.synthetic = list(LasFile.synthetic)
        self.key_point = list(LasFile.key_point)
        self.withheld = list(LasFile.key_point)
        self.scan_angle_rank = list(LasFile.scan_angle_rank)
        self.user_data = list(LasFile.user_data)
        self.pt_src_id = list(LasFile.pt_src_id)
        ## The following conditional code is redundant for 
        ## simple.las, which of course has only one pt. format.
        ## Perhaps find several other files?
        if LasFile._header.data_format_id in (1,2,3,4,5):
            self.gps_time = list(LasFile.gps_time)
        if LasFile._header.data_format_id in (2,3,5):
            self.red = list(LasFile.red)
            self.green = list(LasFile.green)
            self.blue = list(LasFile.blue)
        if LasFile._header.data_format_id in (4,5):
            self.wave_form_packet_Desc_index = list(LasFile.wave_packet_desc_index)
            self.byte_offset_to_waveform = list(LasFile.byte_offset_to_waveform)
            self.waveform_packet_size = list(LasFile.waveform_packet_size)
            self.return_point_waveform_loc = list(LasFile.return_point_waveform_loc)
            self.x_t = list(LasFile.x_t)
            self.y_t = list(LasFile.y_t )
            self.z_t = list(LasFile.z_t)

        self.p1 = LasFile.read(100)
        self.p2 = LasFile.read(976)

        self.idx1 = 100
        self.idx2 = 976


    def test_x(self):
        """Fetch and test X dimension"""
        self.assertEqual(self.p1.X , 63666106 , self.X[self.idx1])
        self.assertEqual(self.p2.X , 63714022 , self.X[self.idx2])

    def test_y(self):
        """Fetch and test Y dimension"""
        self.assertEqual(self.p1.Y , 84985413 , self.Y[self.idx1])
        self.assertEqual(self.p2.Y , 85318232 , self.Y[self.idx2])

    def test_z(self):
        """Fetch and test Z dimension"""
        self.assertEqual(self.p1.Z , 42490 , self.Z[self.idx1])
        self.assertEqual(self.p2.Z , 42306 , self.Z[self.idx2])


    def test_intensity(self):
        """Fetch and test intensity dimension"""
        self.assertEqual(self.p1.intensity , 233 ,
             self.intensity[self.idx1])
        self.assertEqual(self.p2.intensity , 1 ,
            self.intensity[self.idx2])


    def test_bit_flags(self):
        """Fetch and test the binary flags associated with flag_byte dimension"""
        self.assertEqual(self.p1.flag_byte , self.flag_byte[self.idx1])
        self.assertEqual(self.p2.flag_byte , self.flag_byte[self.idx2])
        self.assertEqual(self.p1.return_num ,
            self.return_num[self.idx1] , 1)
        self.assertEqual(self.p2.return_num ,
            self.return_num[self.idx2] , 2)
        self.assertEqual(self.p1.num_returns ,
            self.num_returns[self.idx1] , 1)
        self.assertEqual(self.p2.num_returns ,
            self.num_returns[self.idx2] , 2)
        self.assertEqual(self.p1.scan_dir_flag ,
            self.scan_dir_flag[self.idx1] , 0)
        self.assertEqual(self.p2.scan_dir_flag ,
            self.scan_dir_flag[self.idx2] , 1)
        self.assertEqual(self.p1.edge_flight_line ,
            self.edge_flight_line[self.idx1] , 0)
        self.assertEqual(self.p2.edge_flight_line ,
            self.edge_flight_line[self.idx2] , 0)


    def test_scan_angle_rank(self):
        """Fetch and test scan_angle_rank dimension"""
        self.assertEqual(self.p1.scan_angle_rank , 2 ,
            self.scan_angle_rank[self.idx1])
        self.assertEqual(self.p2.scan_angle_rank , 12 ,
            self.scan_angle_rank[self.idx2])


    def test_raw_classification(self):
        """Fetch and test the dimension of raw_classification bytes"""
        self.assertEqual(self.p1.raw_classification , 1 ,
                self.raw_classification[self.idx1])
        self.assertEqual(self.p2.raw_classification , 2 ,
                 self.raw_classification[self.idx2])


    def test_ptstrcid(self):
        """Fetch and test pt_src_id dimension"""
        self.assertEqual(self.p1.pt_src_id , 7328 ,
            self.pt_src_id[self.idx1])
        self.assertEqual(self.p2.pt_src_id , 7334 ,
            self.pt_src_id[self.idx2])


    def test_GPSTime(self):
        """Fetch and test gps_time dimension"""
        self.assertTrue(self.p1.gps_time - 2*246504.221932
                    + self.gps_time[self.idx1] < 0.00001)
        self.assertTrue(self.p2.gps_time - 2*249774.658254
                    + self.gps_time[self.idx2] < 0.00001)


    def test_red(self):
        """Fetch and test red dimension"""
        self.assertEqual(self.p1.red , 92 , self.red[self.idx1])
        self.assertEqual(self.p2.red , 94 , self.red[self.idx2])


    def test_green(self):
        """Fetch and test green dimension"""
        self.assertEqual(self.p1.green , 100 , self.green[self.idx1])
        self.assertEqual(self.p2.green , 84 , self.green[self.idx2])


    def test_blue(self):
        """Fetch and test blue dimension"""
        self.assertEqual(self.p1.blue , 110 , self.blue[self.idx1])
        self.assertEqual(self.p2.blue , 94 , self.blue[self.idx2])

    def test_iterator_and_slicing(self):
        """Test iteraton and slicing over File objects"""
        k = 0
        LasFile = self.FileObject
        for pt1 in LasFile:
            pt2 = LasFile[k]
            pt1.make_nice()
            pt2.make_nice()
            self.assertEqual(pt1.X, pt2.X)
            self.assertEqual(pt1.Y, pt2.Y)
            self.assertEqual(pt1.Z, pt2.Z)
            self.assertEqual(pt1.gps_time, pt2.gps_time)
            k += 1
        with self.assertRaises(Exception):
            LasFile[10000]

    def tearDown(self):
        self.FileObject.close()
        really_remove(self.tempfile)


class LasWriterTestCase(unittest.TestCase):
    simple = os.path.join(os.path.dirname(__file__), 'data', 'simple.las')
    tempfile = 'writer.las'
    output_tempfile = 'writer_output.las'
    def setUp(self):
        really_copyfile(self.simple, self.tempfile)
        self.FileObject = File.File(self.tempfile, mode = "rw")

    def test_x(self):
        """Writing and testing X dimenson"""
        x = [i + 1 for i in self.FileObject.X]
        self.FileObject.X = x
        x2 = self.FileObject.get_x()
        self.assertTrue((list(x) == list(x2)))
        scaled_x = self.FileObject.x
        self.FileObject.x = scaled_x
        self.assertTrue(all(scaled_x == self.FileObject.x))

    def test_y(self):
        """Writing and testing Y dimension"""
        y = [i + 1 for i in self.FileObject.Y]
        self.FileObject.Y = y
        y2 = self.FileObject.get_y()
        self.assertTrue((list(y) == list(y2)))
        scaled_y = self.FileObject.y
        self.FileObject.y = scaled_y
        self.assertTrue(all(scaled_y == self.FileObject.y))

    def test_z(self):
        """Writing and testing Z dimension"""
        z = [i + 1 for i in self.FileObject.Z ]
        self.FileObject.Z = z
        z2 = self.FileObject.get_z()
        self.assertTrue((list(z) == list(z2)))
        scaled_z = self.FileObject.z
        self.FileObject.z = scaled_z
        self.assertTrue(all(scaled_z == self.FileObject.z))

    def test_intensity(self):
        """Writing and testing intensity dimension"""
        i = [i + 1 for i in self.FileObject.intensity]
        self.FileObject.intensity = i
        i2 = self.FileObject.intensity
        self.assertTrue((i == list(i2)))
    def test_return_num(self):
        """Writing and testing return_num dimension"""
        rn = [i + 1 for i in self.FileObject.return_num]
        self.FileObject.return_num = rn
        rn2 = self.FileObject.get_return_num()
        self.assertTrue((rn == list(rn2)))
    def test_overflow_return_num(self):
        """Testing overflow handling"""
        rn = [x + 100000 for x in self.FileObject.return_num]
        with self.assertRaises(Exception):
            self.FileObject.return_num = rn
    def test_num_returns(self):
        """Writing and testing num_returns dimension"""
        nr = [i + 1 for i in self.FileObject.num_returns]
        self.FileObject.num_returns = nr
        nr2 = self.FileObject.get_num_returns()
        self.assertTrue((nr == list(nr2)))
    def test_scan_dir_flag(self):
        """Writing and testing scan_dir_flag dimension"""
        sdf = [flip_bit(x) for x in self.FileObject.scan_dir_flag]
        self.FileObject.scan_dir_flag = sdf
        sdf2 = self.FileObject.get_scan_dir_flag()
        self.assertTrue((sdf == list(sdf2)))
    def test_edge_flight_line(self):
        """Writing and testing edge_flight_line dimension"""
        efl = [flip_bit(x) for x in self.FileObject.edge_flight_line]
        self.FileObject.edge_flight_line = efl
        efl2 = self.FileObject.get_edge_flight_line()
        self.assertTrue((efl == list(efl2)))
    def test_classification(self):
        """Writing and testing classification byte."""
        c1 = [x + 1 for x in self.FileObject.classification]
        self.FileObject.classification = c1
        c2 = [x for x in self.FileObject.get_classification()]
        self.assertTrue((c1 == c2))
    def test_synthetic(self):
        """Writing and testing synthetic"""
        s1 = [flip_bit(x) for x in self.FileObject.synthetic]
        self.FileObject.synthetic = s1
        s2 = self.FileObject.get_synthetic()
        self.assertTrue((s1 == list(s2)))
    def test_key_point(self):
        """Writing and testing key point"""
        k1 = [flip_bit(x) for x in self.FileObject.key_point]
        self.FileObject.key_point = k1
        k2 = self.FileObject.get_key_point()
        self.assertTrue((k1 == list(k2)))
    def test_withheld(self):
        """Writing and testing withheld"""
        w1 = [flip_bit(x) for x in self.FileObject.withheld]
        self.FileObject.withheld = w1
        w2 = self.FileObject.get_withheld()
        self.assertTrue((w1 == list(w2)))
    def test_scan_angle_rank(self):
        """Writing and testing scan angle rank"""
        ar1 = [i-1 for i in self.FileObject.scan_angle_rank]
        ar1 = [max(0, x) for x in ar1]
        self.FileObject.scan_angle_rank = ar1
        ar2 = self.FileObject.get_scan_angle_rank()
        self.assertTrue((ar1 == list(ar2)))
    def test_user_data(self):
        """Writing and testing user data"""
        ud1 = [i+1 for i in self.FileObject.user_data]
        self.FileObject.user_data = ud1
        ud2 = self.FileObject.get_user_data()
        self.assertTrue((ud1 == list(ud2)))
    def test_pt_src_id(self):
        """Writing and testing point source id"""
        p1 = [i+1 for i in self.FileObject.user_data]
        self.FileObject.user_data = p1
        p2 = self.FileObject.get_user_data()
        self.assertTrue((p1 == list(p2)))
    def test_gps_time(self):
        """Writing and testing gps time"""
        g1 = [i+1 for i in self.FileObject.gps_time]
        self.FileObject.gps_time = g1
        g2 = self.FileObject.get_gps_time()
        self.assertTrue((g1 == list(g2)))
    def test_red(self):
        """Writing and testing red"""
        r1 = [i+1 for i in self.FileObject.red]
        self.FileObject.red = r1
        r2 = self.FileObject.get_red()
        self.assertTrue((r1 == list(r2)))
    def test_green(self):
        """Writing and testing green"""
        g1 = [i+1 for i in self.FileObject.green]
        self.FileObject.green = g1
        g2 = self.FileObject.get_green()
        self.assertTrue((g1 == list(g2)))
    def test_blue(self):
        """Writing and testing blue"""
        b1 =[i+1 for i in  self.FileObject.blue]
        self.FileObject.blue = b1
        b2 = self.FileObject.get_blue()
        self.assertTrue((b1 == list(b2)))
    def test_vlr_defined_dimensions2(self):
        """Testing VLR defined dimension API"""
        File2 = File.File(self.output_tempfile, mode = "w", header = self.FileObject.header)
        File2.define_new_dimension("test_dimension", 5, "This is a test.")
        File2.X = self.FileObject.X
        self.assertTrue(File2.test_dimension[500] == 0)
        File2.close(ignore_header_changes = True)
    #def test_wave_pkt_descp_idx(self):
    #    w1 = self.FileObject.wave_packet_descp_idx + 1
    #    self.FileObject.wave_packet_descp_idx = w1
    #    w2 = self.FileObject.get_wave_packet_descp_idx()
    #    self.assertTrue((w1 = w2))
    #def test_byte_offset(self):
    #    b1 = self.FileObject.byte_offset_to_waveform_data + 1
    #    self.FileObject.byte_offset_to_waveform_data = b1
    #    b2 = self.FileObject.get_byte_offset_to_waveform_data
    #    self.assertTrue((b1 == b2))
    #def test_wavefm_pkt_size(self):
    #    w1 = self.FileObject.waveform_pkt_size + 1
    #    self.FileObject.waveform_pkt_size = w1
    #    w2 = self.FileObject.get_waveform_pkt_size()
    #    self.assertTrue((w1 == w2))
    #def test_return_pt_wavefm_loc(self):
    #    w1 = self.FileObject.return_point_waveform_loc + 1
    #    self.FileObject.return_point_waveform_loc = w1
    #    w2 = self.FileObject.get_return_point_waveform_loc
    #    self.assertTrue((w1 == w2))
    #def test_x_t(self):
    #    x1 = self.FileObject.x_t + 1
    #    self.FileObject.x_t = x1
    #    x2 = self.FileObject.get_x_t()
    #    self.assertTrue((x1 == x2))
    #def test_y_t(self):
    #    y1 = self.FileObject.y_t + 1
    #    self.FileObject.y_t = y1
    #    y2 = self.FileObject.get_y_t()
    #    self.assertTrue((y1 == y2))
    #def test_z_t(self):
    #    z1 = self.FileObject.z_t + 1
    #    self.FileObject.z_t = z
    #    z2 = self.FileObject.get_z_t()
    #    self.assertTrue((z1 == z2))    
    def tearDown(self):
        self.FileObject.close()
        really_remove(self.tempfile)
        really_remove(self.output_tempfile)

class LasHeaderWriterTestCase(unittest.TestCase):
    simple = os.path.join(os.path.dirname(__file__), 'data', 'simple.las')
    simple14 = os.path.join(os.path.dirname(__file__), 'data', 'simple1_4.las')
    tempfile = os.path.abspath('headerwriter.las')
    tempfile2 = os.path.abspath('headerwriter2.las')

    def setUp(self):
        really_copyfile(self.simple, self.tempfile)
        self.FileObject = File.File(self.tempfile, mode = "rw")

    def test_file_src(self):
        """Testing file_src"""
        f1 = self.FileObject.header.filesource_id + 1
        self.FileObject.header.filesource_id = f1
        f2 = self.FileObject.header.get_filesourceid()
        self.assertTrue(f1 == f2)
    def test_uuid(self):
        """Testing uuid"""
        guid = self.FileObject.header.guid
        guid2 = self.FileObject.header.project_id
        self.assertEqual(guid, guid2)
        newGuid = UUID(bytes=b"1"*16)
        self.FileObject.header.guid = newGuid
        newGuid2 = self.FileObject.header.get_guid()
        self.assertEqual(newGuid, newGuid2)
    def test_glob_encode(self):
        """Testing Global Encoding"""
        g1 = self.FileObject.header.global_encoding + 1
        self.FileObject.header.global_encoding = g1
        g2 = self.FileObject.header.get_global_encoding()
        self.assertTrue(g1 == g2)
    def test_versions(self):
        """Testing Versions"""
        v1 = self.FileObject.header.major_version
        self.assertEqual(v1, 1)
        with self.assertRaises(laspy.util.LaspyException):
            self.FileObject.header.major_version = 2
    def test_system_id(self):
        """Testing System ID"""
        sys1 = self.FileObject.header.system_id
        sys1 = "1234567891" + sys1[10:]
        self.FileObject.header.system_id = sys1
        sys2 = self.FileObject.header.get_systemid()
        self.assertEqual(sys1, sys2)
    def test_software_id(self):
        """"Testing Software ID"""
        s1 = self.FileObject.header.software_id
        s1 = "1234567" + s1[7:]
        self.FileObject.header.software_id = s1
        s2 = self.FileObject.header.get_softwareid()
        self.assertEqual(s1, s2)
        with self.assertRaises(laspy.util.LaspyException):
            self.FileObject.header.software_id = "123"
        with self.assertRaises(laspy.util.LaspyException):
            self.FileObject.header.software_id = "1" * 100
    def test_padding(self):
        """Testing Padding"""
        x1 = list(self.FileObject.X)
        self.FileObject.header.set_padding(10)
        self.FileObject.header.set_padding(1000)
        x2 = list(self.FileObject.X)
        self.assertTrue((list(x1) == list(x2)))
    def test_data_offset(self):
        """Testing data offset"""
        x1 = list(self.FileObject.X )
        self.FileObject.header.data_offset = 400
        self.assertEqual(self.FileObject.header.get_dataoffset(), 400)
        x2 = list(self.FileObject.X)
        self.assertTrue((list(x1) == list(x2)))
    def test_date(self):
        """Testing Date"""
        d1 = self.FileObject.header.date
        self.assertTrue(d1 == None)
        from datetime import datetime
        d2 = datetime(2007,12,10)
        self.FileObject.header.date = d2
        d3 = self.FileObject.header.get_date()
        self.assertEqual(d2, d3)

    def test_point_recs_by_return(self):
        """Testing point records by return"""
        r1 = [x + 1 for x in self.FileObject.header.point_return_count]
        self.FileObject.header.point_return_count = r1
        r2 = self.FileObject.header.get_pointrecordsbyreturncount()
        self.assertTrue(r1 == r2)
    def test_min_max_update(self):
        """Testing the update min/max function"""
        x = list(self.FileObject.X)
        x[0] = max(x) + 1
        y = list(self.FileObject.Y)
        y[0] = max(y) + 1
        z = list(self.FileObject.Z)
        z[0] = max(z) + 1
        self.FileObject.X = x
        self.FileObject.Y = y
        self.FileObject.Z = z
        self.FileObject.header.update_min_max()
        file_max = self.FileObject.header.max
        self.assertTrue(file_max == [self.FileObject.x[0], self.FileObject.y[0], self.FileObject.z[0]])
    def test_histogram(self):
        """Testing the update_histogram functon"""
        h1 = self.FileObject.header.point_return_count
        self.FileObject.header.update_histogram()
        h2 = self.FileObject.header.point_return_count
        self.assertEqual(h1, h2)
    def test_offset(self):
        """Testing offset"""
        o1 = self.FileObject.header.offset
        o1[0] += 1
        self.FileObject.header.offset = o1
        o2 = self.FileObject.header.get_offset()
        self.assertTrue(o1 == o2)
    def test_scale(self):
        """Testing Scale"""
        s1 = self.FileObject.header.scale
        s1[0] += 1
        self.FileObject.header.scale = s1
        s2 = list(self.FileObject.header.get_scale())
        self.assertTrue(s1 == s2)

    def test_vlr_parsing_api(self):
        """Testing VLR body parsing api"""
        really_copyfile(self.simple14, self.tempfile2)
        VLRFile = File.File(self.tempfile2, mode = "rw")
        vlr0 = VLRFile.header.vlrs[0]
        pb = vlr0.parsed_body
        vlr0.parsed_body = pb[:-1] + (pb[-1] + 1,)
        pb = vlr0.parsed_body
        vlr0.pack_data()
        VLRFile.header.save_vlrs()
        VLRFile.close()

        VLRFile = File.File(self.tempfile2, mode = "rw")
        self.assertTrue(pb == VLRFile.header.vlrs[0].parsed_body)
        VLRFile.close()

    def tearDown(self):
        self.FileObject.close()
        really_remove(self.tempfile)
        really_remove(self.tempfile2)

class LasWriteModeTestCase(unittest.TestCase):
    simple = os.path.join(os.path.dirname(__file__), 'data', 'simple.las')
    tempfile = 'write-mode.las'
    output_tempfile = 'write-mode-output.las'
    def setUp(self):
        really_copyfile(self.simple, self.tempfile)
        self.File1 = File.File(self.tempfile, mode = "r")

    def test_using_barebones_header(self):
        """Testing file creation using barebones header"""
        header_object = header.Header()

        File2 = File.File(self.output_tempfile, mode = "w",
                            header = header_object)
        self.assertTrue(File2.header.version == "1.2")

        X = list(self.File1.X)
        Y = list(self.File1.Y)
        Z = list(self.File1.Z)
        File2.X = X
        File2.Y = Y
        File2.Z = Z
        self.assertTrue((list(X) == list(File2.get_x())))
        self.assertTrue((list(Y) == list(File2.get_y())))
        self.assertTrue((list(Z) == list(File2.get_z())))
        File2.close(ignore_header_changes = True)

    def test_using_existing_header(self):
        """Test file creation using an existing header"""
        header_object = self.File1.header
        File2 = File.File(self.output_tempfile, mode = "w",
                            header = header_object)
        X = list(self.File1.X)
        Y = list(self.File1.Y)
        Z = list(self.File1.Z)
        File2.Z = Z
        File2.Y = Y
        File2.X = X
        self.assertTrue((list(X) == list(File2.get_x())))
        self.assertTrue((list(Y) == list(File2.get_y())))
        self.assertTrue((list(Z) == list(File2.get_z())))
        File2.close(ignore_header_changes = True)

    def test_format_change_and_extra_bytes(self):
        """Testing format change and extra_bytes"""
        File1 = self.File1
        new_header = File1.header.copy()
        new_header.format = 1.2
        new_header.data_format_id = 0
        new_header.data_record_length = 50


        File2 = File.File(self.output_tempfile, mode = "w",
                            header = new_header)
        for dim in File1.point_format:
            in_dim = File1.reader.get_dimension(dim.name)
            if dim.name in File2.point_format.lookup:
                File2.writer.set_dimension(dim.name, in_dim)
        File2.extra_bytes = [b"Test"] * len(File2)
        self.assertTrue(b"Test" in bytes(File2.get_extra_bytes()[14]))
        File2.close(ignore_header_changes = True)
    def tearDown(self):
        self.File1.close()
        really_remove(self.tempfile)
        really_remove(self.output_tempfile)

class LasV_13TestCase(unittest.TestCase):
    simple = os.path.join(os.path.dirname(__file__), 'data', 'simple1_3.las')
    tempfile = 'v13.las'
    output_tempfile = 'v13-output.las'
    def setUp(self):
        really_copyfile(self.simple, self.tempfile)
        self.File1 = File.File(self.tempfile, mode = "rw")

    def test_glob_encode(self):
        """Testing v1.3 Global Encoding"""
        old = self.File1.header.gps_time_type
        self.assertEqual(old, '0')
        self.File1.header.gps_time_type = '1'
        self.assertEqual(self.File1.header.get_gps_time_type(), '1')

        File2 = File.File(self.output_tempfile, mode = "w", header = self.File1.header)
        self.assertEqual(self.File1.header.waveform_data_packets_internal,
                        File2.header.waveform_data_packets_internal)
        self.assertEqual(self.File1.header.waveform_data_packets_external,
                        File2.header.waveform_data_packets_external)
        self.assertEqual(self.File1.header.synthetic_return_num,
                        File2.header.synthetic_return_num)
        File2.close(ignore_header_changes = True)

    def test_evlr(self):
        """Testing v1.3 EVLR support."""
        File2 = File.File(self.output_tempfile, mode = "w", header = self.File1.header)
        self.assertEqual(self.File1.header.evlrs[0].to_byte_string(),
                        File2.header.evlrs[0].to_byte_string())
        File2.close(ignore_header_changes = True)
    def test_wave_packet_desc_index(self):
        """Testing wave_packet_desc_index."""
        test1 = self.File1.wave_packet_desc_index
        File2 = File.File(self.output_tempfile, mode = "w", header = self.File1.header)
        File2.points = self.File1.points
        self.assertTrue(all(test1 == File2.wave_packet_desc_index))
        File2.wave_packet_desc_index += 1
        self.assertTrue(all(test1 != File2.wave_packet_desc_index))
        File2.close(ignore_header_changes = True)

    def test_byte_offset_to_waveform_data(self):
        """Testing byte_offset_to_waveform_data"""
        test1 = self.File1.byte_offset_to_waveform_data
        File2 = File.File(self.output_tempfile, mode = "w", header = self.File1.header)
        File2.points = self.File1.points
        self.assertTrue(all(test1 == File2.byte_offset_to_waveform_data))
        File2.byte_offset_to_waveform_data += 1
        self.assertTrue(all(test1 != File2.byte_offset_to_waveform_data))
        File2.close(ignore_header_changes = True)
    def test_waveform_packet_size(self):
        """Testing waveform_packet_size"""
        test1 = self.File1.waveform_packet_size
        File2 = File.File(self.output_tempfile, mode = "w", header = self.File1.header)
        File2.points = self.File1.points
        self.assertTrue(all(test1 == File2.waveform_packet_size))
        File2.waveform_packet_size += 1
        self.assertTrue(all(test1 != File2.waveform_packet_size))
        File2.close(ignore_header_changes = True)
    def test_return_point_waveform_loc(self):
        """Testing return_point_waveform_loc"""
        test1 = self.File1.return_point_waveform_loc
        File2 = File.File(self.output_tempfile, mode = "w", header = self.File1.header)
        File2.points = self.File1.points
        self.assertTrue(all(test1 == File2.return_point_waveform_loc))
        File2.return_point_waveform_loc += 1
        self.assertTrue(all(test1 != File2.return_point_waveform_loc))
        File2.close(ignore_header_changes = True)
    def test_x_t(self):
        """Testing x_t"""
        test1 = self.File1.x_t
        File2 = File.File(self.output_tempfile, mode = "w", header = self.File1.header)
        File2.points = self.File1.points
        self.assertTrue(all(test1 == File2.x_t))
        File2.x_t += 1
        self.assertTrue(all(test1 != File2.x_t))
        File2.close(ignore_header_changes = True)
    def test_y_t(self):
        """Testing y_t"""
        test1 = self.File1.y_t
        File2 = File.File(self.output_tempfile, mode = "w", header = self.File1.header)
        File2.points = self.File1.points
        self.assertTrue(all(test1 == File2.y_t))
        File2.y_t += 1
        self.assertTrue(all(test1 != File2.y_t))
        File2.close(ignore_header_changes = True)
    def test_z_t(self):
        """Testing z_t"""
        test1 = self.File1.z_t
        File2 = File.File(self.output_tempfile, mode = "w", header = self.File1.header)
        File2.points = self.File1.points
        self.assertTrue(all(test1 == File2.z_t))
        File2.z_t += 1
        self.assertTrue(all(test1 != File2.z_t))
        File2.close(ignore_header_changes = True)

    def tearDown(self):
        self.File1.close()
        really_remove(self.tempfile)
        really_remove(self.output_tempfile)


class LasV_14TestCase(unittest.TestCase):
    simple = os.path.join(os.path.dirname(__file__), 'data', 'simple1_4.las')
    tempfile = 'v14.las'
    output_tempfile = 'v14-output.las'
    def setUp(self):
        really_copyfile(self.simple, self.tempfile)
        self.File1 = File.File(self.tempfile, mode = "rw")

    def test_glob_encode(self):
        """Testing v1.4 Global Encoding"""
        old = self.File1.header.gps_time_type
        self.assertEqual(old, '0')
        self.File1.header.gps_time_type = '1'
        self.assertEqual(self.File1.header.get_gps_time_type(), '1')

        File2 = File.File(self.output_tempfile, mode = "w", header = self.File1.header)
        self.assertEqual(self.File1.header.waveform_data_packets_internal,
                        File2.header.waveform_data_packets_internal)
        self.assertEqual(self.File1.header.waveform_data_packets_external,
                        File2.header.waveform_data_packets_external)
        self.assertEqual(self.File1.header.synthetic_return_num,
                        File2.header.synthetic_return_num)
        File2.close(ignore_header_changes = True)

    def test_glob_encode_bits(self):
        b1 = self.File1.header.gps_time_type
        b2 = self.File1.header.waveform_data_packets_internal
        b3 = self.File1.header.waveform_data_packets_external
        b4 = self.File1.header.synthetic_return_num
        b5 = self.File1.header.wkt

        bf1 = 1 - int(b1)
        bf2 = 1 - int(b2)
        bf3 = 1 - int(b3)
        bf4 = 1 - int(b4)
        bf5 = 1 - int(b5)

        self.File1.header.gps_time_type = bf1
        self.File1.header.waveform_data_packets_internal = bf2
        self.File1.header.waveform_data_packets_external = bf3
        self.File1.header.synthetic_return_num = bf4
        self.File1.header.wkt = bf5

        self.assertEqual(self.File1.header.gps_time_type, str(bf1))
        self.assertEqual(self.File1.header.waveform_data_packets_internal, str(bf2))
        self.assertEqual(self.File1.header.waveform_data_packets_external, str(bf3))
        self.assertEqual(self.File1.header.synthetic_return_num, str(bf4))
        self.assertEqual(self.File1.header.wkt, str(bf5))

    def test_evlr(self):
        """ Testing v1.4 EVLR support"""
        File2 = File.File(self.output_tempfile, mode = "w", header = self.File1.header)
        self.assertEqual(self.File1.header.evlrs[0].to_byte_string(),
                        File2.header.evlrs[0].to_byte_string())
        File2.points = self.File1.points
        outevlrs = []
        [outevlrs.append(File2.header.evlrs[0]) for i in xrange(50)]
        File2.header.evlrs = outevlrs
        File2.close()
        File2 = File.File(self.output_tempfile, mode = "r")
        self.assertEqual(len(File2.header.evlrs), 50)
        File2.close(ignore_header_changes = True)

    def test_classification_variables(self):
        """Testing v1.4 classification support"""
        classification = self.File1.classification
        classification_flags = self.File1.classification_flags
        scanner_channel = self.File1.scanner_channel
        scan_dir_flag = self.File1.scan_dir_flag
        edge_flight_line = self.File1.edge_flight_line

        return_num = self.File1.return_num
        num_returns = self.File1.num_returns
        File2 = File.File(self.output_tempfile, mode = "w", header = self.File1.header)
        File2.classification = classification
        File2.classification_flags = classification_flags
        File2.scan_dir_flag = scan_dir_flag
        File2.scanner_channel = scanner_channel
        File2.edge_flight_line = edge_flight_line
        File2.return_num = return_num
        File2.num_returns = num_returns

        self.assertTrue(all(num_returns == File2.get_num_returns()))
        self.assertTrue(all(return_num == File2.get_return_num()))
        self.assertTrue(all(edge_flight_line == File2.get_edge_flight_line()))
        self.assertTrue(all(scan_dir_flag ==File2.get_scan_dir_flag() ))
        self.assertTrue(all(classification_flags == File2.get_classification_flags()))
        self.assertTrue(all(classification == File2.get_classification()))
        self.assertTrue(all(scanner_channel == File2.get_scanner_channel()))
        File2.close(ignore_header_changes = True)

    def test_vlr_defined_dimensions(self):
        """Testing v1.4 VLR defined dimensions (LL API)"""
        new_header = self.File1.header.copy()
        # Test basic numeric dimension
        new_dim_record1 = header.ExtraBytesStruct(name = "Test Dimension 1234", data_type = 5)
        # Test string dimension (len 3)
        new_dim_record2 = header.ExtraBytesStruct(name = "Test Dimension 5678", data_type = 22)
        # Test integer array dimension (len 3)
        new_dim_record3 = header.ExtraBytesStruct(name = "Test Dimension 9", data_type =  26)
        new_VLR_rec = header.VLR(user_id = "LASF_Spec", record_id = 4,
                VLR_body = (new_dim_record1.to_byte_string() + new_dim_record2.to_byte_string() + new_dim_record3.to_byte_string()))
        new_header.data_record_length += (19)
        File2 = File.File(self.output_tempfile, mode = "w", header = new_header, vlrs = [new_VLR_rec], evlrs = self.File1.header.evlrs)

        File2.X = self.File1.X

        File2._writer.set_dimension("test_dimension_1234", [4]*len(self.File1))
        File2._writer.set_dimension("test_dimension_5678", ["AAA"]*len(self.File1))
        File2._writer.set_dimension("test_dimension_9", [[1,2,3]]*len(self.File1))
        self.assertTrue(all(np.array([4]*len(self.File1)) == File2.test_dimension_1234))
        self.assertTrue(all(np.array([b"AAA"]*len(self.File1)) == File2.test_dimension_5678))
        self.assertEqual(list(File2.test_dimension_9[100]), [1,2,3])
        File2.close(ignore_header_changes = True)


    def test_vlr_defined_dimensions2(self):
        """Testing VLR defined dimensions (HL API)"""
        File2 = File.File(self.output_tempfile, mode = "w", header = self.File1.header)
        File2.define_new_dimension("test_dimension", 5, "This is a test.")
        File2.define_new_dimension("test_dimension2", 5, "This is a test.")

        File2.X = self.File1.X
        self.assertEqual(File2.test_dimension[500], 0)
        self.assertEqual(File2.test_dimension2[123], 0)
        File2.close(ignore_header_changes = True)

    def tearDown(self):
        self.File1.close()
        really_remove(self.tempfile)
        really_remove(self.output_tempfile)


class LasLazReaderTestCase(unittest.TestCase):
    def setUp(self):
        pass

    def test_read_data(self):
        """Testing ability to read laz files."""
        simple = os.path.join(os.path.dirname(__file__), 'data', 'simple.laz')
        File1 = File.File(simple, mode = "r")
        self.assertTrue(len(File1.X) == 1065)
        File1.close()

    def tearDown(self):
        pass

class LazNoPointMapTestCase(unittest.TestCase):
    
    def test_open_header_only(self):
        """Test opening in mode r- (do not uncompress)"""
        simple = os.path.join(os.path.dirname(__file__), "data", "simple.laz")
        plas = File.File(simple, mode = "r-")
        self.assertTrue(plas.header.records_count == 1065)
        plas.close()
    
    def test_open_invalid(self):
        simple = os.path.join(os.path.dirname(__file__), "data", "simple.laz")
        with self.assertRaises(Exception):
            plas = File.File(simple, mode="rr")


def test_laspy():
    reader = unittest.TestLoader().loadTestsFromTestCase(LasReaderTestCase)
    writer = unittest.TestLoader().loadTestsFromTestCase(LasWriterTestCase)
    header_writer = unittest.TestLoader().loadTestsFromTestCase(LasHeaderWriterTestCase)
    write_mode = unittest.TestLoader().loadTestsFromTestCase(LasWriteModeTestCase)
    las13 = unittest.TestLoader().loadTestsFromTestCase(LasV_13TestCase)
    las14 = unittest.TestLoader().loadTestsFromTestCase(LasV_14TestCase)
<<<<<<< HEAD
    laz = unittest.TestLoader().loadTestsFromTestCase(LasLazReaderTestCase)
    open_modes = unittest.TestLoader().loadTestsFromTestCase(LazNoPointMapTestCase)

    return unittest.TestSuite([reader, writer, header_writer, write_mode, 
        las13, las14,laz, open_modes])
=======
    #laz = unittest.TestLoader().loadTestsFromTestCase(LasLazReaderTestCase)

    return unittest.TestSuite([reader, writer, header_writer, write_mode,
        las13, las14])


def really_copyfile(src, dst, max_=1):
    """
        Hack for Windows when quickly creating and deleting files.
        :param src: passed to shutil.copyfile
        :param dst: passed to shutil.copyfile
        :param max_: max seconds to wait
        """
    wait = 0.01
    while not os.path.exists(dst):
        try:
            shutil.copyfile(src, dst)
        except IOError:
            time.sleep(wait)
            max_ -= wait
            if max_ <= 0:
                break


def really_remove(path, max_=1):
    """
    Hack for Windows when quickly creating and deleting files.
    os.remove can return when Windows still thinks the file exists.
    When trying to re-create the file with the same name, a PermissionError occurs.
    :param path: path to remove
    :param max_: max seconds to wait
    """
    wait = 0.01
    while os.path.exists(path):
        try:
            os.remove(path)
        except WindowsError:
            time.sleep(wait)
            max_ -= wait
            if max_ <= 0:
                break
>>>>>>> b3091a27
<|MERGE_RESOLUTION|>--- conflicted
+++ resolved
@@ -1,25 +1,23 @@
 from __future__ import absolute_import
+from uuid import UUID
+import unittest
+import os
+import time
+import shutil
 import laspy
 from laspy.base import *
 import laspy.file as File
 import laspy.header as header
-from uuid import UUID
-import unittest
-import os
-<<<<<<< HEAD
-=======
-import time
-
->>>>>>> b3091a27
-import shutil
+
 
 def flip_bit(x):
-    return(1*(x==0))
+    return(1 * (x == 0))
 
 
 class LasReaderTestCase(unittest.TestCase):
     simple = os.path.join(os.path.dirname(__file__), 'data', 'simple.las')
     tempfile = "junk.las"
+
     def setUp(self):
         really_copyfile(self.simple, self.tempfile)
         self.FileObject = File.File(self.tempfile)
@@ -824,15 +822,16 @@
     def tearDown(self):
         pass
 
+
 class LazNoPointMapTestCase(unittest.TestCase):
-    
+
     def test_open_header_only(self):
         """Test opening in mode r- (do not uncompress)"""
         simple = os.path.join(os.path.dirname(__file__), "data", "simple.laz")
-        plas = File.File(simple, mode = "r-")
+        plas = File.File(simple, mode="r-")
         self.assertTrue(plas.header.records_count == 1065)
         plas.close()
-    
+
     def test_open_invalid(self):
         simple = os.path.join(os.path.dirname(__file__), "data", "simple.laz")
         with self.assertRaises(Exception):
@@ -846,17 +845,11 @@
     write_mode = unittest.TestLoader().loadTestsFromTestCase(LasWriteModeTestCase)
     las13 = unittest.TestLoader().loadTestsFromTestCase(LasV_13TestCase)
     las14 = unittest.TestLoader().loadTestsFromTestCase(LasV_14TestCase)
-<<<<<<< HEAD
-    laz = unittest.TestLoader().loadTestsFromTestCase(LasLazReaderTestCase)
+    # laz = unittest.TestLoader().loadTestsFromTestCase(LasLazReaderTestCase)
     open_modes = unittest.TestLoader().loadTestsFromTestCase(LazNoPointMapTestCase)
 
-    return unittest.TestSuite([reader, writer, header_writer, write_mode, 
-        las13, las14,laz, open_modes])
-=======
-    #laz = unittest.TestLoader().loadTestsFromTestCase(LasLazReaderTestCase)
-
     return unittest.TestSuite([reader, writer, header_writer, write_mode,
-        las13, las14])
+                               las13, las14, open_modes])
 
 
 def really_copyfile(src, dst, max_=1):
@@ -893,5 +886,4 @@
             time.sleep(wait)
             max_ -= wait
             if max_ <= 0:
-                break
->>>>>>> b3091a27
+                break